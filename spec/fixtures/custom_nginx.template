# This is a custom nginx configuration template for Kong specs

> if nginx_user then
user ${{NGINX_USER}};
> end
worker_processes ${{NGINX_WORKER_PROCESSES}};
daemon ${{NGINX_DAEMON}};

pid pids/nginx.pid; # mandatory even for custom config templates
error_log logs/error.log ${{LOG_LEVEL}};

events {}

http {
    charset UTF-8;

    error_log logs/error.log ${{LOG_LEVEL}};

> if anonymous_reports then
    ${{SYSLOG_REPORTS}}
> end

> if nginx_optimizations then
>-- send_timeout 60s;          # default value
>-- keepalive_timeout 75s;     # default value
>-- client_body_timeout 60s;   # default value
>-- client_header_timeout 60s; # default value
>-- tcp_nopush on;             # disabled until benchmarked
>-- proxy_buffer_size 128k;    # disabled until benchmarked
>-- proxy_buffers 4 256k;      # disabled until benchmarked
>-- proxy_busy_buffers_size 256k; # disabled until benchmarked
>-- reset_timedout_connection on; # disabled until benchmarked
> end

    client_max_body_size ${{CLIENT_MAX_BODY_SIZE}};
    proxy_ssl_server_name on;
    underscores_in_headers on;

    lua_package_path '${{LUA_PACKAGE_PATH}};;';
    lua_package_cpath '${{LUA_PACKAGE_CPATH}};;';
    lua_socket_pool_size ${{LUA_SOCKET_POOL_SIZE}};
    lua_max_running_timers 4096;
    lua_max_pending_timers 16384;
    lua_shared_dict kong                5m;
<<<<<<< HEAD
    lua_shared_dict kong_db_cache       ${{MEM_CACHE_SIZE}};
=======
    lua_shared_dict kong_cache          ${{MEM_CACHE_SIZE}};
>>>>>>> f20432fc
    lua_shared_dict kong_db_cache_miss 12m;
    lua_shared_dict kong_process_events 5m;
    lua_shared_dict kong_cluster_events 5m;
    lua_shared_dict kong_healthchecks   5m;
    lua_shared_dict kong_rate_limiting_counters 12m;
> if database == "cassandra" then
    lua_shared_dict kong_cassandra      5m;
> end
    lua_socket_log_errors off;
> if lua_ssl_trusted_certificate then
    lua_ssl_trusted_certificate '${{LUA_SSL_TRUSTED_CERTIFICATE}}';
    lua_ssl_verify_depth ${{LUA_SSL_VERIFY_DEPTH}};
> end

    init_by_lua_block {
        kong = require 'kong'
        kong.init()
    }

    init_worker_by_lua_block {
        kong.init_worker()
    }

> if #proxy_listeners > 0 then
    upstream kong_upstream {
        server 0.0.0.1;
        balancer_by_lua_block {
            kong.balancer()
        }
        keepalive ${{UPSTREAM_KEEPALIVE}};
    }

    server {
        server_name kong;
> for i = 1, #proxy_listeners do
        listen $(proxy_listeners[i].listener);
> end
        error_page 400 404 408 411 412 413 414 417 494 /kong_error_handler;
        error_page 500 502 503 504 /kong_error_handler;

        access_log logs/access.log;

        client_body_buffer_size ${{CLIENT_BODY_BUFFER_SIZE}};

> if proxy_ssl_enabled then
        ssl_certificate ${{SSL_CERT}};
        ssl_certificate_key ${{SSL_CERT_KEY}};
        ssl_protocols TLSv1.1 TLSv1.2;
        ssl_certificate_by_lua_block {
            kong.ssl_certificate()
        }
> end

        real_ip_header     ${{REAL_IP_HEADER}};
        real_ip_recursive  ${{REAL_IP_RECURSIVE}};
> for i = 1, #trusted_ips do
        set_real_ip_from   $(trusted_ips[i]);
> end

        location / {
            default_type                     '';

            set $upstream_host               '';
            set $upstream_upgrade            '';
            set $upstream_connection         '';
            set $upstream_scheme             '';
            set $upstream_uri                '';
            set $upstream_x_forwarded_for    '';
            set $upstream_x_forwarded_proto  '';
            set $upstream_x_forwarded_host   '';
            set $upstream_x_forwarded_port   '';

            rewrite_by_lua_block {
                kong.rewrite()
            }

            access_by_lua_block {
                kong.access()
            }

            proxy_http_version 1.1;
            proxy_set_header   Host              $upstream_host;
            proxy_set_header   Upgrade           $upstream_upgrade;
            proxy_set_header   Connection        $upstream_connection;
            proxy_set_header   X-Forwarded-For   $upstream_x_forwarded_for;
            proxy_set_header   X-Forwarded-Proto $upstream_x_forwarded_proto;
            proxy_set_header   X-Forwarded-Host  $upstream_x_forwarded_host;
            proxy_set_header   X-Forwarded-Port  $upstream_x_forwarded_port;
            proxy_set_header   X-Real-IP         $remote_addr;
            proxy_pass_header  Server;
            proxy_pass_header  Date;
            proxy_ssl_name     $upstream_host;
            proxy_pass         $upstream_scheme://kong_upstream$upstream_uri;

            header_filter_by_lua_block {
                kong.header_filter()
            }

            body_filter_by_lua_block {
                kong.body_filter()
            }

            log_by_lua_block {
                kong.log()
            }
        }

        location = /kong_error_handler {
            internal;
            content_by_lua_block {
                kong.handle_error()
            }
        }
    }
> end

> if #admin_listeners > 0 then
    server {
        server_name kong_admin;
> for i = 1, #admin_listeners do
        listen $(admin_listeners[i].listener);
> end

        access_log logs/admin_access.log;

        client_max_body_size 10m;
        client_body_buffer_size 10m;

> if admin_ssl_enabled then
        ssl_certificate ${{ADMIN_SSL_CERT}};
        ssl_certificate_key ${{ADMIN_SSL_CERT_KEY}};
        ssl_protocols TLSv1.1 TLSv1.2;
> end

        location / {
            default_type application/json;
            content_by_lua_block {
                kong.serve_admin_api()
            }
        }

        location /nginx_status {
            internal;
            access_log off;
            stub_status;
        }

        location /robots.txt {
            return 200 'User-agent: *\nDisallow: /';
        }
    }
> end

    server {
        server_name mock_aws_lambda;
        listen 10001 ssl;

        ssl_certificate ${{SSL_CERT}};
        ssl_certificate_key ${{SSL_CERT_KEY}};
        ssl_protocols TLSv1.1 TLSv1.2;

        location ~ "/2015-03-31/functions/(?:[^/])*/invocations" {
            content_by_lua_block {
                local function say(res, status)
                  ngx.header["x-amzn-RequestId"] = "foo"
                  if string.match(ngx.var.uri, "functionWithUnhandledError") then
                    ngx.header["X-Amz-Function-Error"] = "Unhandled"
                  end
                  ngx.status = status

                  if type(res) == 'string' then
                    ngx.header["Content-Length"] = #res + 1
                    ngx.say(res)

                  else
                    ngx.req.discard_body()
                    ngx.header['Content-Length'] = 0
                  end

                  ngx.exit(0)
                end

                ngx.sleep(.2) -- mock some network latency

                local invocation_type = ngx.var.http_x_amz_invocation_type
                if invocation_type == 'Event' then
                  say(nil, 202)

                elseif invocation_type == 'DryRun' then
                  say(nil, 204)
                end

                local qargs = ngx.req.get_uri_args()
                ngx.req.read_body()
                local args = require("cjson").decode(ngx.req.get_body_data())

                say(ngx.req.get_body_data(), 200)
            }
        }
    }

    server {
        server_name mock_upstream;

        listen 15555;
        listen 15556 ssl;

        ssl_certificate ${{SSL_CERT}};
        ssl_certificate_key ${{SSL_CERT_KEY}};
        ssl_protocols TLSv1.1 TLSv1.2;

        set_real_ip_from 127.0.0.1;

        location = / {
            content_by_lua_block {
                local mu = require "spec.fixtures.mock_upstream"
                return mu.send_default_json_response({
                    valid_routes = {
                        ["/ws"]                         = "Websocket echo server",
                        ["/get"]                        = "Accepts a GET request and returns it in JSON format",
                        ["/post"]                       = "Accepts a POST request and returns it in JSON format",
                        ["/response-headers?:key=:val"] = "Returns given response headers",
                        ["/anything"]                   = "Accepts any request and returns it in JSON format",
                        ["/request"]                    = "Alias to /anything",
                        ["/delay/:duration"]            = "Delay the response for <duration> seconds",
                        ["/basic-auth/:user/:pass"]     = "Performs HTTP basic authentication with the given credentials",
                        ["/status/:code"]               = "Returns a response with the specified <status code>",
                        ["/stream/:num"]                = "Stream <num> chunks of JSON data via chunked Transfer Encoding",
                    },
                })
            }
        }

        location = /ws {
            content_by_lua_block {
                local mu = require "spec.fixtures.mock_upstream"
                return mu.serve_web_sockets()
            }
        }

        location /get {
            access_by_lua_block {
                local mu = require "spec.fixtures.mock_upstream"
                return mu.filter_access_by_method("GET")
            }
            content_by_lua_block {
                local mu = require "spec.fixtures.mock_upstream"
                return mu.send_default_json_response()
            }
        }

        location /post {
            access_by_lua_block {
                local mu = require "spec.fixtures.mock_upstream"
                return mu.filter_access_by_method("POST")
            }
            content_by_lua_block {
                local mu = require "spec.fixtures.mock_upstream"
                return mu.send_default_json_response()
            }
        }

        location = /response-headers {
            access_by_lua_block {
                local mu = require "spec.fixtures.mock_upstream"
                return mu.filter_access_by_method("GET")
            }
            content_by_lua_block {
                local mu = require "spec.fixtures.mock_upstream"
                return mu.send_default_json_response({}, ngx.req.get_uri_args())
            }
        }

        location ~ "^/basic-auth/(?<username>[a-zA-Z0-9_]+)/(?<password>.+)$" {
            access_by_lua_block {
                local mu = require "spec.fixtures.mock_upstream"
                return mu.filter_access_by_basic_auth(ngx.var.username,
                                                      ngx.var.password)
            }
            content_by_lua_block {
                local mu = require "spec.fixtures.mock_upstream"
                return mu.send_default_json_response({
                    authenticated = true,
                    user          = ngx.var.username,
                })
            }
        }

        location ~ "^/(request|anything)" {
            content_by_lua_block {
                local mu = require "spec.fixtures.mock_upstream"
                return mu.send_default_json_response()
            }
        }

        location ~ "^/delay/(?<delay_seconds>\d{1,3})$" {
            content_by_lua_block {
                local mu            = require "spec.fixtures.mock_upstream"
                local delay_seconds = tonumber(ngx.var.delay_seconds)
                if not delay_seconds then
                    return ngx.exit(ngx.HTTP_NOT_FOUND)
                end

                ngx.sleep(delay_seconds)

                return mu.send_default_json_response({
                    delay = delay_seconds,
                })
            }
        }

        location ~ "^/status/(?<code>\d{3})$" {
            content_by_lua_block {
                local mu   = require "spec.fixtures.mock_upstream"
                local code = tonumber(ngx.var.code)
                if not code then
                    return ngx.exit(ngx.HTTP_NOT_FOUND)
                end
                ngx.status = code
                return mu.send_default_json_response({
                  code = code,
                })
            }
        }

        location ~ "^/stream/(?<num>\d+)$" {
            content_by_lua_block {
                local mu  = require "spec.fixtures.mock_upstream"
                local rep = tonumber(ngx.var.num)
                local res = require("cjson").encode(mu.get_default_json_response())

                ngx.header["X-Powered-By"] = "mock_upstream"
                ngx.header["Content-Type"] = "application/json"

                for i = 1, rep do
                  ngx.say(res)
                end
            }
        }
    }
}<|MERGE_RESOLUTION|>--- conflicted
+++ resolved
@@ -42,11 +42,7 @@
     lua_max_running_timers 4096;
     lua_max_pending_timers 16384;
     lua_shared_dict kong                5m;
-<<<<<<< HEAD
-    lua_shared_dict kong_db_cache       ${{MEM_CACHE_SIZE}};
-=======
     lua_shared_dict kong_cache          ${{MEM_CACHE_SIZE}};
->>>>>>> f20432fc
     lua_shared_dict kong_db_cache_miss 12m;
     lua_shared_dict kong_process_events 5m;
     lua_shared_dict kong_cluster_events 5m;
