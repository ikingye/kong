--- conflicted
+++ resolved
@@ -272,13 +272,8 @@
   self.lock_sending = false
 
   -- Keep sendind data if the queue is not yet emptied
-<<<<<<< HEAD
-  if #self.sending_queue > 0 then
-    local ok, err = ngx_timer_at(0, self.send_batch, self)
-=======
   if table_getn(self.sending_queue) > 0 then
     local ok, err = ngx_timer_at(next_batch_delay, self.send_batch, self)
->>>>>>> 3cafb45e
     if not ok then
       ngx_log(ngx_log_ERR, "[mashape-analytics] failed to create batch retry timer: ", err)
     end
