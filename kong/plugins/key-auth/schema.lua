local utils = require "kong.tools.utils"


local function check_user(anonymous)
  if anonymous == "" or utils.is_valid_uuid(anonymous) then
    return true
  end

  return false, "the anonymous user must be empty or a valid uuid"
end


local function check_keys(keys)
  for _, key in ipairs(keys) do
    local res, err = utils.validate_header_name(key, false)

    if not res then
      return false, "'" .. key .. "' is illegal: " .. err
    end
  end

  return true
end


local function default_key_names(t)
  if not t.key_names then
    return { "apikey" }
  end
end


return {
  no_consumer = true,
  fields = {
<<<<<<< HEAD
    key_names = {
      required = true,
      type = "array",
      default = default_key_names,
      func = check_keys,
    },
    hide_credentials = {
      type = "boolean",
      default = false,
    },
    anonymous = {
      type = "string",
      default = "",
      func = check_user,
    },
    key_in_body = {
      type = "boolean",
      default = false,
    },
=======
    key_names = {required = true, type = "array", default = default_key_names},
    hide_credentials = {type = "boolean", default = false},
    authenticate_preflight = {type = "boolean", default = true}
>>>>>>> 7b75b718
  }
}<|MERGE_RESOLUTION|>--- conflicted
+++ resolved
@@ -33,7 +33,6 @@
 return {
   no_consumer = true,
   fields = {
-<<<<<<< HEAD
     key_names = {
       required = true,
       type = "array",
@@ -53,10 +52,9 @@
       type = "boolean",
       default = false,
     },
-=======
-    key_names = {required = true, type = "array", default = default_key_names},
-    hide_credentials = {type = "boolean", default = false},
-    authenticate_preflight = {type = "boolean", default = true}
->>>>>>> 7b75b718
+    authenticate_preflight = {
+      type = "boolean",
+      default = true,
+    },
   }
 }